/*
 * Licensed to the Apache Software Foundation (ASF) under one or more
 * contributor license agreements.  See the NOTICE file distributed with
 * this work for additional information regarding copyright ownership.
 * The ASF licenses this file to You under the Apache License, Version 2.0
 * (the "License"); you may not use this file except in compliance with
 * the License.  You may obtain a copy of the License at
 *
 *     http://www.apache.org/licenses/LICENSE-2.0
 *
 * Unless required by applicable law or agreed to in writing, software
 * distributed under the License is distributed on an "AS IS" BASIS,
 * WITHOUT WARRANTIES OR CONDITIONS OF ANY KIND, either express or implied.
 * See the License for the specific language governing permissions and
 * limitations under the License.
 */

package io.openmessaging.storage.dledger;

import com.alibaba.fastjson.JSON;
import io.openmessaging.storage.dledger.protocol.DLedgerResponseCode;
import io.openmessaging.storage.dledger.protocol.HeartBeatRequest;
import io.openmessaging.storage.dledger.protocol.HeartBeatResponse;
import io.openmessaging.storage.dledger.protocol.LeadershipTransferRequest;
import io.openmessaging.storage.dledger.protocol.LeadershipTransferResponse;
import io.openmessaging.storage.dledger.protocol.VoteRequest;
import io.openmessaging.storage.dledger.protocol.VoteResponse;
import io.openmessaging.storage.dledger.utils.DLedgerUtils;
import java.sql.Timestamp;
import java.util.ArrayList;
import java.util.List;
import java.util.Random;
import java.util.concurrent.CompletableFuture;
import java.util.concurrent.CountDownLatch;
import java.util.concurrent.TimeUnit;
import java.util.concurrent.atomic.AtomicBoolean;
import java.util.concurrent.atomic.AtomicInteger;
import java.util.concurrent.atomic.AtomicLong;
import org.slf4j.Logger;
import org.slf4j.LoggerFactory;

public class DLedgerLeaderElector {

    private static Logger logger = LoggerFactory.getLogger(DLedgerLeaderElector.class);

    private Random random = new Random();
    private DLedgerConfig dLedgerConfig;
    private final MemberState memberState;
    private DLedgerRpcService dLedgerRpcService;

    //as a server handler
    //record the last leader state
    //follower上次接受leader心跳的时间
    private long lastLeaderHeartBeatTime = -1;
    //leader上次向follower发送心跳的时间
    private long lastSendHeartBeatTime = -1;
    //leader上次获得超过半数follower回应心跳的时间
    private long lastSuccHeartBeatTime = -1;
    private int heartBeatTimeIntervalMs = 2000;
    private int maxHeartBeatLeak = 3;
    //as a client
    private long nextTimeToRequestVote = -1;
    private boolean needIncreaseTermImmediately = false;
    private int minVoteIntervalMs = 300;
    private int maxVoteIntervalMs = 1000;

    private List<RoleChangeHandler> roleChangeHandlers = new ArrayList<>();

    private VoteResponse.ParseResult lastParseResult = VoteResponse.ParseResult.WAIT_TO_REVOTE;
    private long lastVoteCost = 0L;

    private StateMaintainer stateMaintainer = new StateMaintainer("StateMaintainer", logger);

<<<<<<< HEAD
    /**
     * 选举leader
     * @param dLedgerConfig
     * @param memberState
     * @param dLedgerRpcService
     */
    public DLedgerLeaderElector(DLedgerConfig dLedgerConfig, MemberState memberState, DLedgerRpcService dLedgerRpcService) {
=======
    private final TakeLeadershipTask takeLeadershipTask = new TakeLeadershipTask();

    public DLedgerLeaderElector(DLedgerConfig dLedgerConfig, MemberState memberState,
        DLedgerRpcService dLedgerRpcService) {
>>>>>>> 5069f4f6
        this.dLedgerConfig = dLedgerConfig;
        this.memberState = memberState;
        this.dLedgerRpcService = dLedgerRpcService;

        /**
         * 设置时间间隔
         */
        refreshIntervals(dLedgerConfig);
    }

    public void startup() {
        /**
         * 根据自身角色
         */
        stateMaintainer.start();

        /**
         * 交由业务系统负责  例如rocketmq
         */
        for (RoleChangeHandler roleChangeHandler : roleChangeHandlers) {
            roleChangeHandler.startup();
        }
    }

    public void shutdown() {
        stateMaintainer.shutdown();
        for (RoleChangeHandler roleChangeHandler : roleChangeHandlers) {
            roleChangeHandler.shutdown();
        }
    }

    /**
     * 设置时间间隔
     * @param dLedgerConfig
     */
    private void refreshIntervals(DLedgerConfig dLedgerConfig) {
        //2000
        this.heartBeatTimeIntervalMs = dLedgerConfig.getHeartBeatTimeIntervalMs();
        //3
        this.maxHeartBeatLeak = dLedgerConfig.getMaxHeartBeatLeak();
        //300ms
        this.minVoteIntervalMs = dLedgerConfig.getMinVoteIntervalMs();
        //1000ms
        this.maxVoteIntervalMs = dLedgerConfig.getMaxVoteIntervalMs();
    }

    /**
     * 接受leader的心跳
     * @param request
     * @return
     * @throws Exception
     */
    public CompletableFuture<HeartBeatResponse> handleHeartBeat(HeartBeatRequest request) throws Exception {
        /**
         * 请求的LeaderId与节点属于一个集群
         */
        if (!memberState.isPeerMember(request.getLeaderId())) {
            logger.warn("[BUG] [HandleHeartBeat] remoteId={} is an unknown member", request.getLeaderId());
            return CompletableFuture.completedFuture(new HeartBeatResponse().term(memberState.currTerm()).code(DLedgerResponseCode.UNKNOWN_MEMBER.getCode()));
        }

        /**
         * follow被认为是leader
         */
        if (memberState.getSelfId().equals(request.getLeaderId())) {
            logger.warn("[BUG] [HandleHeartBeat] selfId={} but remoteId={}", memberState.getSelfId(), request.getLeaderId());
            return CompletableFuture.completedFuture(new HeartBeatResponse().term(memberState.currTerm()).code(DLedgerResponseCode.UNEXPECTED_MEMBER.getCode()));
        }

        /**
         * 请求的选期小于当前节点的选期
         */
        if (request.getTerm() < memberState.currTerm()) {
            return CompletableFuture.completedFuture(new HeartBeatResponse().term(memberState.currTerm()).code(DLedgerResponseCode.EXPIRED_TERM.getCode()));
        } else if (request.getTerm() == memberState.currTerm()) {
            if (request.getLeaderId().equals(memberState.getLeaderId())) {
                /**
                 * term相同且有共同的leader  则更新上次心跳时间  并返回HeartBeatResponse   success
                 */
                lastLeaderHeartBeatTime = System.currentTimeMillis();
                return CompletableFuture.completedFuture(new HeartBeatResponse());
            }
        }

        //abnormal case
        //hold the lock to get the latest term and leaderId
        synchronized (memberState) {
            if (request.getTerm() < memberState.currTerm()) {
                /**
                 * 请求的选期小于当前选期
                 */
                return CompletableFuture.completedFuture(new HeartBeatResponse().term(memberState.currTerm()).code(DLedgerResponseCode.EXPIRED_TERM.getCode()));
            } else if (request.getTerm() == memberState.currTerm()) {
                /**
                 * 选期一致
                 */
                if (memberState.getLeaderId() == null) {
                    /**
                     * 当前节点没有选出leader  则自动降级为follow
                     */
                    changeRoleToFollower(request.getTerm(), request.getLeaderId());
                    return CompletableFuture.completedFuture(new HeartBeatResponse());
                } else if (request.getLeaderId().equals(memberState.getLeaderId())) {
                    /**
                     * leader相同
                     */
                    lastLeaderHeartBeatTime = System.currentTimeMillis();
                    return CompletableFuture.completedFuture(new HeartBeatResponse());
                } else {
                    /**
                     * 选期一致  但是leader不同   通常不会发生  但防止意外
                     */
                    //this should not happen, but if happened
                    logger.error("[{}][BUG] currTerm {} has leader {}, but received leader {}", memberState.getSelfId(), memberState.currTerm(), memberState.getLeaderId(), request.getLeaderId());
                    return CompletableFuture.completedFuture(new HeartBeatResponse().code(DLedgerResponseCode.INCONSISTENT_LEADER.getCode()));
                }
            } else {
                /**
                 * 请求term大于当前term
                 *
                 * 简而言之  对于具体差异的term   不建议马上将当前节点转换为follower
                 * 而是首先将其转换为candidate  并通知state-maintainer线程
                 */
                //To make it simple, for larger term, do not change to follower immediately
                //first change to candidate, and notify the state-maintainer thread
                changeRoleToCandidate(request.getTerm());
                needIncreaseTermImmediately = true;
                //TOOD notify
                return CompletableFuture.completedFuture(new HeartBeatResponse().code(DLedgerResponseCode.TERM_NOT_READY.getCode()));
            }
        }
    }

    /**
     * 晋升为leader
     * @param term
     */
    public void changeRoleToLeader(long term) {
        synchronized (memberState) {
            if (memberState.currTerm() == term) {

                /**
                 * 晋升为leader
                 */
                memberState.changeToLeader(term);
                lastSendHeartBeatTime = -1;

                /**
                 * 通知rocketmq
                 */
                handleRoleChange(term, MemberState.Role.LEADER);
                logger.info("[{}] [ChangeRoleToLeader] from term: {} and currTerm: {}", memberState.getSelfId(), term, memberState.currTerm());
            } else {
                logger.warn("[{}] skip to be the leader in term: {}, but currTerm is: {}", memberState.getSelfId(), term, memberState.currTerm());
            }
        }
    }

    /**
     * 修改节点角色为Candidate
     * @param term
     */
    public void changeRoleToCandidate(long term) {
        synchronized (memberState) {
            /**
             * 选期大于当前选期
             */
            if (term >= memberState.currTerm()) {
                /**
                 * 修改节点角色为Candidate
                 */
                memberState.changeToCandidate(term);

                /**
                 * 通知
                 */
                handleRoleChange(term, MemberState.Role.CANDIDATE);
                logger.info("[{}] [ChangeRoleToCandidate] from term: {} and currTerm: {}", memberState.getSelfId(), term, memberState.currTerm());
            } else {
                logger.info("[{}] skip to be candidate in term: {}, but currTerm: {}", memberState.getSelfId(), term, memberState.currTerm());
            }
        }
    }

    //just for test
    public void testRevote(long term) {
        changeRoleToCandidate(term);
        lastParseResult = VoteResponse.ParseResult.WAIT_TO_VOTE_NEXT;
        nextTimeToRequestVote = -1;
    }

    /**
     * 变更为Follower
     * @param term
     * @param leaderId
     */
    public void changeRoleToFollower(long term, String leaderId) {
        logger.info("[{}][ChangeRoleToFollower] from term: {} leaderId: {} and currTerm: {}", memberState.getSelfId(), term, leaderId, memberState.currTerm());
<<<<<<< HEAD
        /**
         * 变更为Follower
         */
=======
        lastParseResult = VoteResponse.ParseResult.WAIT_TO_REVOTE;
>>>>>>> 5069f4f6
        memberState.changeToFollower(term, leaderId);
        lastLeaderHeartBeatTime = System.currentTimeMillis();
        /**
         * 通知
         */
        handleRoleChange(term, MemberState.Role.FOLLOWER);
    }

    /**
     * 处理集群内节点的选举请求  包括本身
     * @param request
     * @param self
     * @return
     */
    public CompletableFuture<VoteResponse> handleVote(VoteRequest request, boolean self) {
        //hold the lock to get the latest term, leaderId, ledgerEndIndex
        synchronized (memberState) {
            /**
             * 请求的LeaderId与节点属于一个集群
             */
            if (!memberState.isPeerMember(request.getLeaderId())) {
                logger.warn("[BUG] [HandleVote] remoteId={} is an unknown member", request.getLeaderId());
                return CompletableFuture.completedFuture(new VoteResponse(request).term(memberState.currTerm()).voteResult(VoteResponse.RESULT.REJECT_UNKNOWN_LEADER));
            }

            /**
             * 当前节点为Candidate   但是有其他节点认为自己的leader   回复其他节点   REJECT_UNEXPECTED_LEADER
             */
            if (!self && memberState.getSelfId().equals(request.getLeaderId())) {
                logger.warn("[BUG] [HandleVote] selfId={} but remoteId={}", memberState.getSelfId(), request.getLeaderId());
                return CompletableFuture.completedFuture(new VoteResponse(request).term(memberState.currTerm()).voteResult(VoteResponse.RESULT.REJECT_UNEXPECTED_LEADER));
            }

            /**
             * 请求中的选期小于当前的选期
             */
            if (request.getTerm() < memberState.currTerm()) {
                return CompletableFuture.completedFuture(new VoteResponse(request).term(memberState.currTerm()).voteResult(VoteResponse.RESULT.REJECT_EXPIRED_VOTE_TERM));
            } else if (request.getTerm() == memberState.currTerm()) {
                /**
                 * 请求中的选期等于当前的选期
                 */
                if (memberState.currVoteFor() == null) {
                    //let it go
                    /**
                     * 节点目前没有选举leader  交给
                     */
                } else if (memberState.currVoteFor().equals(request.getLeaderId())) {
                    //repeat just let it go
                    /**
                     * 节点投票的leader就是请求中的LeaderId
                     */
                } else {
                    /**
                     * 节点投票的leader不是请求中的LeaderId
                     */

                    /**
                     * 当前节点已经有对应的leader
                     */
                    if (memberState.getLeaderId() != null) {
                        return CompletableFuture.completedFuture(new VoteResponse(request).term(memberState.currTerm()).voteResult(VoteResponse.RESULT.REJECT_ALREADY_HAS_LEADER));
                    } else {
                        /**
                         * 当前节点没有对应的leader  但是已经投票给了其他节点
                         */
                        return CompletableFuture.completedFuture(new VoteResponse(request).term(memberState.currTerm()).voteResult(VoteResponse.RESULT.REJECT_ALREADY_VOTED));
                    }
                }
            } else {
                /**
                 * 请求中的选期大于当前的选期
                 */
                //stepped down by larger term

                /**
                 * 修改节点角色为Candidate
                 */
                changeRoleToCandidate(request.getTerm());
                needIncreaseTermImmediately = true;
                //only can handleVote when the term is consistent
                return CompletableFuture.completedFuture(new VoteResponse(request).term(memberState.currTerm()).voteResult(VoteResponse.RESULT.REJECT_TERM_NOT_READY));
            }

            //assert acceptedTerm is true
            if (request.getLedgerEndTerm() < memberState.getLedgerEndTerm()) {
                return CompletableFuture.completedFuture(new VoteResponse(request).term(memberState.currTerm()).voteResult(VoteResponse.RESULT.REJECT_EXPIRED_LEDGER_TERM));
            } else if (request.getLedgerEndTerm() == memberState.getLedgerEndTerm() && request.getLedgerEndIndex() < memberState.getLedgerEndIndex()) {
                return CompletableFuture.completedFuture(new VoteResponse(request).term(memberState.currTerm()).voteResult(VoteResponse.RESULT.REJECT_SMALL_LEDGER_END_INDEX));
            }

            if (request.getTerm() < memberState.getLedgerEndTerm()) {
                return CompletableFuture.completedFuture(new VoteResponse(request).term(memberState.getLedgerEndTerm()).voteResult(VoteResponse.RESULT.REJECT_TERM_SMALL_THAN_LEDGER));
            }

<<<<<<< HEAD
            /**
             * 节点选举leader
             *
             * 1、request.getTerm() = memberState.currTerm()
             * 2、memberState.currVoteFor()为null或者选举的leader就是request.getLeaderId()
             * 3、request.getLedgerEndTerm() = memberState.getLedgerEndTerm()
             * 4、request.getLedgerEndIndex() >= memberState.getLedgerEndIndex()
             * 5、request.getTerm() >= memberState.getLedgerEndTerm()
             */
=======
            if (!self && isTakingLeadership() && request.getLedgerEndTerm() == memberState.getLedgerEndTerm() && memberState.getLedgerEndIndex() >= request.getLedgerEndIndex()) {
                return CompletableFuture.completedFuture(new VoteResponse(request).term(memberState.currTerm()).voteResult(VoteResponse.RESULT.REJECT_TAKING_LEADERSHIP));
            }

>>>>>>> 5069f4f6
            memberState.setCurrVoteFor(request.getLeaderId());
            return CompletableFuture.completedFuture(new VoteResponse(request).term(memberState.currTerm()).voteResult(VoteResponse.RESULT.ACCEPT));
        }
    }

    /**
     * 发送心跳
     * @param term
     * @param leaderId
     * @throws Exception
     */
    private void sendHeartbeats(long term, String leaderId) throws Exception {
        //所有回应的节点
        final AtomicInteger allNum = new AtomicInteger(1);
        //反馈成功的节点
        final AtomicInteger succNum = new AtomicInteger(1);
        //选期大于当前节点选期的节点数
        final AtomicInteger notReadyNum = new AtomicInteger(0);
        //集群中最大的选期
        final AtomicLong maxTerm = new AtomicLong(-1);
        //多个leader
        final AtomicBoolean inconsistLeader = new AtomicBoolean(false);
        //
        final CountDownLatch beatLatch = new CountDownLatch(1);
        long startHeartbeatTimeMs = System.currentTimeMillis();
        /**
         * 遍历集群内的节点  发送心跳
         */
        for (String id : memberState.getPeerMap().keySet()) {
            /**
             * 排除当前节点
             */
            if (memberState.getSelfId().equals(id)) {
                continue;
            }

            /**
             * 心跳请求
             */
            HeartBeatRequest heartBeatRequest = new HeartBeatRequest();
            heartBeatRequest.setGroup(memberState.getGroup());
            heartBeatRequest.setLocalId(memberState.getSelfId());
            heartBeatRequest.setRemoteId(id);
            heartBeatRequest.setLeaderId(leaderId);
            heartBeatRequest.setTerm(term);
            /**
             * 发送心跳
             */
            CompletableFuture<HeartBeatResponse> future = dLedgerRpcService.heartBeat(heartBeatRequest);
            future.whenComplete((HeartBeatResponse x, Throwable ex) -> {
                try {
                    if (ex != null) {
                        memberState.getPeersLiveTable().put(id, Boolean.FALSE);
                        throw ex;
                    }
                    switch (DLedgerResponseCode.valueOf(x.getCode())) {
                        case SUCCESS:
                            /**
                             * 成功
                             */
                            succNum.incrementAndGet();
                            break;
                        case EXPIRED_TERM:
                            /**
                             * 当前选期小于被请求节点的选期
                             */
                            maxTerm.set(x.getTerm());
                            break;
                        case INCONSISTENT_LEADER:
                            /**
                             * 同一个选期内有两个leader  通常不会发生  但防止意外
                             */
                            inconsistLeader.compareAndSet(false, true);
                            break;
                        case TERM_NOT_READY:
                            /**
                             * 其他节点的选期落后当前节点选期
                             */
                            notReadyNum.incrementAndGet();
                            break;
                        default:
                            break;
                    }

<<<<<<< HEAD
                    /**
                     * 同意的节点达到合法数量    同意的节点+选期小于当前节点选期的节点数达到合法数量
                     */
=======
                    if (x.getCode() == DLedgerResponseCode.NETWORK_ERROR.getCode())
                        memberState.getPeersLiveTable().put(id, Boolean.FALSE);
                    else
                        memberState.getPeersLiveTable().put(id, Boolean.TRUE);

>>>>>>> 5069f4f6
                    if (memberState.isQuorum(succNum.get())
                        || memberState.isQuorum(succNum.get() + notReadyNum.get())) {
                        /**
                         * 之后不需要在await
                         */
                        beatLatch.countDown();
                    }
                } catch (Throwable t) {
                    logger.error("heartbeat response failed", t);
                } finally {
                    allNum.incrementAndGet();
                    /**
                     * 全部节点都有反馈
                     */
                    if (allNum.get() == memberState.peerSize()) {
                        /**
                         * 之后不需要在await
                         */
                        beatLatch.countDown();
                    }
                }
            });
        }
        //for结束

        /**
         *
         */
        beatLatch.await(heartBeatTimeIntervalMs, TimeUnit.MILLISECONDS);
        if (memberState.isQuorum(succNum.get())) {
            /**
             * 同意的节点达到合法数量
             */
            lastSuccHeartBeatTime = System.currentTimeMillis();
        } else {
            logger.info("[{}] Parse heartbeat responses in cost={} term={} allNum={} succNum={} notReadyNum={} inconsistLeader={} maxTerm={} peerSize={} lastSuccHeartBeatTime={}",
                memberState.getSelfId(), DLedgerUtils.elapsed(startHeartbeatTimeMs), term, allNum.get(), succNum.get(), notReadyNum.get(), inconsistLeader.get(), maxTerm.get(), memberState.peerSize(), new Timestamp(lastSuccHeartBeatTime));
            if (memberState.isQuorum(succNum.get() + notReadyNum.get())) {
                /**
                 * 同意的节点+选期大于当前节点选期的节点数达到合法数量   下次直接发起heartbeat  无需等待
                 */
                lastSendHeartBeatTime = -1;
            } else if (maxTerm.get() > term) {
                /**
                 * 有其他节点的选期大于当前选期  则当前节点变更为Candidate
                 */
                changeRoleToCandidate(maxTerm.get());
            } else if (inconsistLeader.get()) {
                /**
                 * 集群中多个leader  则当前节点变更为Candidate
                 */
                changeRoleToCandidate(term);
            } else if (DLedgerUtils.elapsed(lastSuccHeartBeatTime) > maxHeartBeatLeak * heartBeatTimeIntervalMs) {
                /**
                 * 当前时间与上次成功收到follower反馈心跳的时间大于maxHeartBeatLeak * heartBeatTimeIntervalMs
                 * 则当前节点变更为Candidate
                 */
                changeRoleToCandidate(term);
            }
        }
    }

    /**
     * 向FOLLOWER发送心跳信号，当法定人数追随者不响应时，退到CANDIDATE。
     * @throws Exception
     */
    private void maintainAsLeader() throws Exception {
        /**
         * 两次心跳间隔2000ms
         */
        if (DLedgerUtils.elapsed(lastSendHeartBeatTime) > heartBeatTimeIntervalMs) {
            long term;
            String leaderId;
            synchronized (memberState) {
                if (!memberState.isLeader()) {
                    //stop sending
                    return;
                }
                term = memberState.currTerm();
                leaderId = memberState.getLeaderId();

                /**
                 * 发送心跳前   修改上次发送心跳时间
                 */
                lastSendHeartBeatTime = System.currentTimeMillis();
            }

            /**
             * 发送心跳
             */
            sendHeartbeats(term, leaderId);
        }
    }

    /**
     * 接受心跳，当LEADER没有心跳时，改为CANDIDATE。
     * @throws Exception
     */
    private void maintainAsFollower() {
        /**
         * 距离上次接受leader心跳的时间间隔大于两个周期
         */
        if (DLedgerUtils.elapsed(lastLeaderHeartBeatTime) > 2 * heartBeatTimeIntervalMs) {
            synchronized (memberState) {
                /**
                 * 当前节点为follower   且距离上次接受leader心跳的时间间隔大于maxHeartBeatLeak个周期
                 * follower变更为Candidate
                 */
                if (memberState.isFollower() && (DLedgerUtils.elapsed(lastLeaderHeartBeatTime) > maxHeartBeatLeak * heartBeatTimeIntervalMs)) {
                    logger.info("[{}][HeartBeatTimeOut] lastLeaderHeartBeatTime: {} heartBeatTimeIntervalMs: {} lastLeader={}", memberState.getSelfId(), new Timestamp(lastLeaderHeartBeatTime), heartBeatTimeIntervalMs, memberState.getLeaderId());
                    changeRoleToCandidate(memberState.currTerm());
                }
            }
        }
    }

    /**
     * 在集群内发起选举
     * @param term
     * @param ledgerEndTerm
     * @param ledgerEndIndex
     * @return
     * @throws Exception
     */
    private List<CompletableFuture<VoteResponse>> voteForQuorumResponses(long term, long ledgerEndTerm,
        long ledgerEndIndex) throws Exception {
        List<CompletableFuture<VoteResponse>> responses = new ArrayList<>();
        for (String id : memberState.getPeerMap().keySet()) {
            /**
             * 选举请求对象
             */
            VoteRequest voteRequest = new VoteRequest();
            voteRequest.setGroup(memberState.getGroup());
            voteRequest.setLedgerEndIndex(ledgerEndIndex);
            voteRequest.setLedgerEndTerm(ledgerEndTerm);

            /**
             * 选举节点本身
             */
            voteRequest.setLeaderId(memberState.getSelfId());
            voteRequest.setTerm(term);
            voteRequest.setRemoteId(id);
            CompletableFuture<VoteResponse> voteResponse;

            if (memberState.getSelfId().equals(id)) {
                /**
                 * 选举自己
                 */
                voteResponse = handleVote(voteRequest, true);
            } else {
                //async
                /**
                 * 向集群内其他节点发起选举
                 */
                voteResponse = dLedgerRpcService.vote(voteRequest);
            }
            responses.add(voteResponse);

        }
        return responses;
    }

<<<<<<< HEAD
    /**
     * 下次发起投票时间
     * 当前时间 + 上次投票消耗时间 + （minVoteIntervalMs和maxVoteIntervalMs）之间的随机数
     * @return
     */
=======
    private boolean isTakingLeadership() {
        return memberState.getSelfId().equals(dLedgerConfig.getPreferredLeaderId())
            || memberState.getTermToTakeLeadership() == memberState.currTerm();
    }

>>>>>>> 5069f4f6
    private long getNextTimeToRequestVote() {
        if (isTakingLeadership()) {
            return System.currentTimeMillis() + dLedgerConfig.getMinTakeLeadershipVoteIntervalMs() +
                random.nextInt(dLedgerConfig.getMaxTakeLeadershipVoteIntervalMs() - dLedgerConfig.getMinTakeLeadershipVoteIntervalMs());
        }
        return System.currentTimeMillis() + lastVoteCost + minVoteIntervalMs + random.nextInt(maxVoteIntervalMs - minVoteIntervalMs);
    }

    /**
     * 投票选举
     * @throws Exception
     */
    private void maintainAsCandidate() throws Exception {
        //for candidate
        /**
         * 没到选举时间
         */
        if (System.currentTimeMillis() < nextTimeToRequestVote && !needIncreaseTermImmediately) {
            return;
        }
        long term;
        long ledgerEndTerm;
        long ledgerEndIndex;
        synchronized (memberState) {
            /**
             * 非CANDIDATE
             */
            if (!memberState.isCandidate()) {
                return;
            }

            /**
             * WAIT_TO_VOTE_NEXT时    选期+1或为knownMaxTermInGroup
             */
            if (lastParseResult == VoteResponse.ParseResult.WAIT_TO_VOTE_NEXT || needIncreaseTermImmediately) {
                long prevTerm = memberState.currTerm();

                /**
                 * 更改选期并持久化到currterm文件
                 */
                term = memberState.nextTerm();
                logger.info("{}_[INCREASE_TERM] from {} to {}", memberState.getSelfId(), prevTerm, term);
                lastParseResult = VoteResponse.ParseResult.WAIT_TO_REVOTE;
            } else {
                term = memberState.currTerm();
            }
            ledgerEndIndex = memberState.getLedgerEndIndex();
            ledgerEndTerm = memberState.getLedgerEndTerm();
        }

        /**
         * 立刻计算下次发起选举时间
         */
        if (needIncreaseTermImmediately) {
            nextTimeToRequestVote = getNextTimeToRequestVote();
            needIncreaseTermImmediately = false;
            return;
        }

        long startVoteTimeMs = System.currentTimeMillis();

        /**
         * 发起选举
         */
        final List<CompletableFuture<VoteResponse>> quorumVoteResponses = voteForQuorumResponses(term, ledgerEndTerm, ledgerEndIndex);
        //集群中最大的Term
        final AtomicLong knownMaxTermInGroup = new AtomicLong(-1);
        //每次选举  有反馈的节点数
        final AtomicInteger allNum = new AtomicInteger(0);
        //合法的票数
        final AtomicInteger validNum = new AtomicInteger(0);
        //赞成的节点数
        final AtomicInteger acceptedNum = new AtomicInteger(0);
        //选举term比当前节点term小的节点数
        final AtomicInteger notReadyTermNum = new AtomicInteger(0);
        //LedgerEndTerm大于当前节点的LedgerEndTerm的节点数
        final AtomicInteger biggerLedgerNum = new AtomicInteger(0);
        //集群中已经有leader
        final AtomicBoolean alreadyHasLeader = new AtomicBoolean(false);

        CountDownLatch voteLatch = new CountDownLatch(1);
        /**
         * 遍历集群内节点对选举的反馈
         */
        for (CompletableFuture<VoteResponse> future : quorumVoteResponses) {
            future.whenComplete((VoteResponse x, Throwable ex) -> {
                try {
                    if (ex != null) {
                        throw ex;
                    }
                    logger.info("[{}][GetVoteResponse] {}", memberState.getSelfId(), JSON.toJSONString(x));
                    if (x.getVoteResult() != VoteResponse.RESULT.UNKNOWN) {
                        validNum.incrementAndGet();
                    }
                    synchronized (knownMaxTermInGroup) {
                        switch (x.getVoteResult()) {
                            case ACCEPT:
                                /**
                                 * 同意的选票
                                 */
                                acceptedNum.incrementAndGet();
                                break;
                            case REJECT_ALREADY_VOTED:
                            case REJECT_TAKING_LEADERSHIP:
                                break;
<<<<<<< HEAD
                            case REJECT_ALREADY__HAS_LEADER:
                                /**
                                 * 其他节点已经有leader  且选期一致   则设置alreadyHasLeader为true  即集群中已经有leader
                                 */
=======
                            case REJECT_ALREADY_HAS_LEADER:
>>>>>>> 5069f4f6
                                alreadyHasLeader.compareAndSet(false, true);
                                break;
                            case REJECT_TERM_SMALL_THAN_LEDGER:
                            case REJECT_EXPIRED_VOTE_TERM:
                                /**
                                 * 选期落后其他节点的选期   则修改knownMaxTermInGroup
                                 */
                                if (x.getTerm() > knownMaxTermInGroup.get()) {
                                    knownMaxTermInGroup.set(x.getTerm());
                                }
                                break;
                            case REJECT_EXPIRED_LEDGER_TERM:
                            case REJECT_SMALL_LEDGER_END_INDEX:
                                /**
                                 * 1、request.getTerm() = memberState.currTerm()
                                 * 2、memberState.currVoteFor()为null或者选举的leader就是request.getLeaderId()
                                 * 3、request.getLedgerEndTerm() = memberState.getLedgerEndTerm()
                                 * 4、request.getLedgerEndIndex() > memberState.getLedgerEndIndex()
                                 *
                                 * 即其他节点的LedgerEndIndex  大于当前节点的LedgerEndIndex
                                 */
                                biggerLedgerNum.incrementAndGet();
                                break;
                            case REJECT_TERM_NOT_READY:
                                /**
                                 * 其他节点的选期小于当前节点的选期   其他节点角色变更为Candidate
                                 */
                                notReadyTermNum.incrementAndGet();
                                break;
                            default:
                                break;

                        }
                    }

                    /**
                     * 其他节点已经有leader且选期一致    同意的节点达到合法数量    同意的节点+其他节点的选期小于当前节点的选期的节点数量达到合法数量
                     */
                    if (alreadyHasLeader.get()
                        || memberState.isQuorum(acceptedNum.get())
                        || memberState.isQuorum(acceptedNum.get() + notReadyTermNum.get())) {
                        voteLatch.countDown();
                    }
                } catch (Throwable t) {
                    logger.error("vote response failed", t);
                } finally {
                    allNum.incrementAndGet();
                    /**
                     * 所有节点都有回应
                     */
                    if (allNum.get() == memberState.peerSize()) {
                        voteLatch.countDown();
                    }
                }
            });

        }
        //for结束
        try {
            /**
             * 如果上面执行了voteLatch.countDown()   这里就直接结束
             *
             * 否则要等待3000 + random.nextInt(maxVoteIntervalMs)秒
             */
            voteLatch.await(3000 + random.nextInt(maxVoteIntervalMs), TimeUnit.MILLISECONDS);
        } catch (Throwable ignore) {

        }

        /**
         * 选举时间耗时
         */
        lastVoteCost = DLedgerUtils.elapsed(startVoteTimeMs);
        VoteResponse.ParseResult parseResult;
        if (knownMaxTermInGroup.get() > term) {
            /**
             * 集群内最大term大于当前term
             */
            parseResult = VoteResponse.ParseResult.WAIT_TO_VOTE_NEXT;
            nextTimeToRequestVote = getNextTimeToRequestVote();
            /**
             * 更改角色为CANDIDATE
             */
            changeRoleToCandidate(knownMaxTermInGroup.get());
        } else if (alreadyHasLeader.get()) {
<<<<<<< HEAD
            /**
             * 集群内已经有leader   nextTimeToRequestVote相应延长3个心跳时间   似乎是在等待leader发送心跳
             */
            parseResult = VoteResponse.ParseResult.WAIT_TO_VOTE_NEXT;
=======
            parseResult = VoteResponse.ParseResult.WAIT_TO_REVOTE;
>>>>>>> 5069f4f6
            nextTimeToRequestVote = getNextTimeToRequestVote() + heartBeatTimeIntervalMs * maxHeartBeatLeak;
        } else if (!memberState.isQuorum(validNum.get())) {
            /**
             * 没有足够多的节点回应
             */
            parseResult = VoteResponse.ParseResult.WAIT_TO_REVOTE;
            nextTimeToRequestVote = getNextTimeToRequestVote();
        } else if (memberState.isQuorum(acceptedNum.get())) {
            /**
             * 节点内同意席数达到法定席数
             */
            parseResult = VoteResponse.ParseResult.PASSED;
        } else if (memberState.isQuorum(acceptedNum.get() + notReadyTermNum.get())) {
            /**
             * 同意的节点+其他节点的选期小于当前节点的选期的节点数量达到合法数量
             *
             * 此处没有重新计算nextTimeToRequestVote  即再外层间隔10ms后   直接再次选举
             */
            parseResult = VoteResponse.ParseResult.REVOTE_IMMEDIATELY;
        } else if (memberState.isQuorum(acceptedNum.get() + biggerLedgerNum.get())) {
            parseResult = VoteResponse.ParseResult.WAIT_TO_REVOTE;
            nextTimeToRequestVote = getNextTimeToRequestVote();
        } else {
            parseResult = VoteResponse.ParseResult.WAIT_TO_VOTE_NEXT;
            nextTimeToRequestVote = getNextTimeToRequestVote();
        }
        lastParseResult = parseResult;
        logger.info("[{}] [PARSE_VOTE_RESULT] cost={} term={} memberNum={} allNum={} acceptedNum={} notReadyTermNum={} biggerLedgerNum={} alreadyHasLeader={} maxTerm={} result={}",
            memberState.getSelfId(), lastVoteCost, term, memberState.peerSize(), allNum, acceptedNum, notReadyTermNum, biggerLedgerNum, alreadyHasLeader, knownMaxTermInGroup.get(), parseResult);

        /**
         * 选举通过
         */
        if (parseResult == VoteResponse.ParseResult.PASSED) {
            logger.info("[{}] [VOTE_RESULT] has been elected to be the leader in term {}", memberState.getSelfId(), term);
            /**
             * 当前节点晋升为leader
             */
            changeRoleToLeader(term);
        }

    }

    /**
     * The core method of maintainer. Run the specified logic according to the current role: candidate => propose a
     * vote. leader => send heartbeats to followers, and step down to candidate when quorum followers do not respond.
     * follower => accept heartbeats, and change to candidate when no heartbeat from leader.
     *
     * @throws Exception
     */
    private void maintainState() throws Exception {
        if (memberState.isLeader()) {
            maintainAsLeader();
        } else if (memberState.isFollower()) {
            maintainAsFollower();
        } else {
            maintainAsCandidate();
        }
    }

    /**
     * 通过 RoleChangeHandler 把角色变更透传给 RocketMQ 的Broker，从而达到主备自动切换的目标
     * @param term
     * @param role
     */
    private void handleRoleChange(long term, MemberState.Role role) {
        try {
            takeLeadershipTask.check(term, role);
        } catch (Throwable t) {
            logger.error("takeLeadershipTask.check failed. ter={}, role={}", term, role, t);
        }

        for (RoleChangeHandler roleChangeHandler : roleChangeHandlers) {
            try {
                /**
                 * 接口由rocketmq实现
                 */
                roleChangeHandler.handle(term, role);
            } catch (Throwable t) {
                logger.warn("Handle role change failed term={} role={} handler={}", term, role, roleChangeHandler.getClass(), t);
            }
        }
    }

    public void addRoleChangeHandler(RoleChangeHandler roleChangeHandler) {
        if (!roleChangeHandlers.contains(roleChangeHandler)) {
            roleChangeHandlers.add(roleChangeHandler);
        }
    }

<<<<<<< HEAD
    /**
     * 该接口由具体业务实现   比如rocketmq
     */
=======
    public CompletableFuture<LeadershipTransferResponse> handleLeadershipTransfer(
        LeadershipTransferRequest request) throws Exception {
        logger.info("handleLeadershipTransfer: {}", request);
        synchronized (memberState) {
            if (memberState.currTerm() != request.getTerm()) {
                logger.warn("[BUG] [HandleLeaderTransfer] currTerm={} != request.term={}", memberState.currTerm(), request.getTerm());
                return CompletableFuture.completedFuture(new LeadershipTransferResponse().term(memberState.currTerm()).code(DLedgerResponseCode.INCONSISTENT_TERM.getCode()));
            }

            if (!memberState.isLeader()) {
                logger.warn("[BUG] [HandleLeaderTransfer] selfId={} is not leader", request.getLeaderId());
                return CompletableFuture.completedFuture(new LeadershipTransferResponse().term(memberState.currTerm()).code(DLedgerResponseCode.NOT_LEADER.getCode()));
            }

            if (memberState.getTransferee() != null) {
                logger.warn("[BUG] [HandleLeaderTransfer] transferee={} is already set", memberState.getTransferee());
                return CompletableFuture.completedFuture(new LeadershipTransferResponse().term(memberState.currTerm()).code(DLedgerResponseCode.LEADER_TRANSFERRING.getCode()));
            }

            memberState.setTransferee(request.getTransfereeId());
        }
        LeadershipTransferRequest takeLeadershipRequest = new LeadershipTransferRequest();
        takeLeadershipRequest.setGroup(memberState.getGroup());
        takeLeadershipRequest.setLeaderId(memberState.getLeaderId());
        takeLeadershipRequest.setLocalId(memberState.getSelfId());
        takeLeadershipRequest.setRemoteId(request.getTransfereeId());
        takeLeadershipRequest.setTerm(request.getTerm());
        takeLeadershipRequest.setTakeLeadershipLedgerIndex(memberState.getLedgerEndIndex());
        takeLeadershipRequest.setTransferId(memberState.getSelfId());
        takeLeadershipRequest.setTransfereeId(request.getTransfereeId());
        if (memberState.currTerm() != request.getTerm()) {
            logger.warn("[HandleLeaderTransfer] term changed, cur={} , request={}", memberState.currTerm(), request.getTerm());
            return CompletableFuture.completedFuture(new LeadershipTransferResponse().term(memberState.currTerm()).code(DLedgerResponseCode.EXPIRED_TERM.getCode()));
        }

        return dLedgerRpcService.leadershipTransfer(takeLeadershipRequest).thenApply(response -> {
            synchronized (memberState) {
                if (memberState.currTerm() == request.getTerm() && memberState.getTransferee() != null) {
                    logger.warn("leadershipTransfer failed, set transferee to null");
                    memberState.setTransferee(null);
                }
            }
            return response;
        });
    }

    public CompletableFuture<LeadershipTransferResponse> handleTakeLeadership(
        LeadershipTransferRequest request) throws Exception {
        logger.debug("handleTakeLeadership.request={}", request);
        synchronized (memberState) {
            if (memberState.currTerm() != request.getTerm()) {
                logger.warn("[BUG] [handleTakeLeadership] currTerm={} != request.term={}", memberState.currTerm(), request.getTerm());
                return CompletableFuture.completedFuture(new LeadershipTransferResponse().term(memberState.currTerm()).code(DLedgerResponseCode.INCONSISTENT_TERM.getCode()));
            }

            long targetTerm = request.getTerm() + 1;
            memberState.setTermToTakeLeadership(targetTerm);
            CompletableFuture<LeadershipTransferResponse> response = new CompletableFuture<>();
            takeLeadershipTask.update(request, response);
            changeRoleToCandidate(targetTerm);
            needIncreaseTermImmediately = true;
            return response;
        }
    }

    private class TakeLeadershipTask {
        private LeadershipTransferRequest request;
        private CompletableFuture<LeadershipTransferResponse> responseFuture;

        public synchronized void update(LeadershipTransferRequest request,
            CompletableFuture<LeadershipTransferResponse> responseFuture) {
            this.request = request;
            this.responseFuture = responseFuture;
        }

        public synchronized void check(long term, MemberState.Role role) {
            logger.trace("TakeLeadershipTask called, term={}, role={}", term, role);
            if (memberState.getTermToTakeLeadership() == -1 || responseFuture == null) {
                return;
            }
            LeadershipTransferResponse response = null;
            if (term > memberState.getTermToTakeLeadership()) {
                response = new LeadershipTransferResponse().term(term).code(DLedgerResponseCode.EXPIRED_TERM.getCode());
            } else if (term == memberState.getTermToTakeLeadership()) {
                switch (role) {
                    case LEADER:
                        response = new LeadershipTransferResponse().term(term).code(DLedgerResponseCode.SUCCESS.getCode());
                        break;
                    case FOLLOWER:
                        response = new LeadershipTransferResponse().term(term).code(DLedgerResponseCode.TAKE_LEADERSHIP_FAILED.getCode());
                        break;
                    default:
                        return;
                }
            } else {
                switch (role) {
                    /*
                     * The node may receive heartbeat before term increase as a candidate,
                     * then it will be follower and term < TermToTakeLeadership
                     */
                    case FOLLOWER:
                        response = new LeadershipTransferResponse().term(term).code(DLedgerResponseCode.TAKE_LEADERSHIP_FAILED.getCode());
                        break;
                    default:
                        response = new LeadershipTransferResponse().term(term).code(DLedgerResponseCode.INTERNAL_ERROR.getCode());
                }
            }

            responseFuture.complete(response);
            logger.info("TakeLeadershipTask finished. request={}, response={}, term={}, role={}", request, response, term, role);
            memberState.setTermToTakeLeadership(-1);
            responseFuture = null;
            request = null;
        }
    }

>>>>>>> 5069f4f6
    public interface RoleChangeHandler {
        void handle(long term, MemberState.Role role);

        void startup();

        void shutdown();
    }

    public class StateMaintainer extends ShutdownAbleThread {

        public StateMaintainer(String name, Logger logger) {
            super(name, logger);
        }

        @Override public void doWork() {
            try {
                if (DLedgerLeaderElector.this.dLedgerConfig.isEnableLeaderElector()) {
                    /**
                     * 设置时间间隔
                     */
                    DLedgerLeaderElector.this.refreshIntervals(dLedgerConfig);


                    DLedgerLeaderElector.this.maintainState();
                }

                /**
                 * 由ShutdownAbleThread的run方法可知    当前dowork   每10ms执行一次
                 */
                sleep(10);
            } catch (Throwable t) {
                DLedgerLeaderElector.logger.error("Error in heartbeat", t);
            }
        }

    }

}<|MERGE_RESOLUTION|>--- conflicted
+++ resolved
@@ -71,20 +71,16 @@
 
     private StateMaintainer stateMaintainer = new StateMaintainer("StateMaintainer", logger);
 
-<<<<<<< HEAD
+    private final TakeLeadershipTask takeLeadershipTask = new TakeLeadershipTask();
+
     /**
      * 选举leader
      * @param dLedgerConfig
      * @param memberState
      * @param dLedgerRpcService
      */
-    public DLedgerLeaderElector(DLedgerConfig dLedgerConfig, MemberState memberState, DLedgerRpcService dLedgerRpcService) {
-=======
-    private final TakeLeadershipTask takeLeadershipTask = new TakeLeadershipTask();
-
     public DLedgerLeaderElector(DLedgerConfig dLedgerConfig, MemberState memberState,
         DLedgerRpcService dLedgerRpcService) {
->>>>>>> 5069f4f6
         this.dLedgerConfig = dLedgerConfig;
         this.memberState = memberState;
         this.dLedgerRpcService = dLedgerRpcService;
@@ -283,13 +279,10 @@
      */
     public void changeRoleToFollower(long term, String leaderId) {
         logger.info("[{}][ChangeRoleToFollower] from term: {} leaderId: {} and currTerm: {}", memberState.getSelfId(), term, leaderId, memberState.currTerm());
-<<<<<<< HEAD
+        lastParseResult = VoteResponse.ParseResult.WAIT_TO_REVOTE;
         /**
          * 变更为Follower
          */
-=======
-        lastParseResult = VoteResponse.ParseResult.WAIT_TO_REVOTE;
->>>>>>> 5069f4f6
         memberState.changeToFollower(term, leaderId);
         lastLeaderHeartBeatTime = System.currentTimeMillis();
         /**
@@ -385,7 +378,10 @@
                 return CompletableFuture.completedFuture(new VoteResponse(request).term(memberState.getLedgerEndTerm()).voteResult(VoteResponse.RESULT.REJECT_TERM_SMALL_THAN_LEDGER));
             }
 
-<<<<<<< HEAD
+            if (!self && isTakingLeadership() && request.getLedgerEndTerm() == memberState.getLedgerEndTerm() && memberState.getLedgerEndIndex() >= request.getLedgerEndIndex()) {
+                return CompletableFuture.completedFuture(new VoteResponse(request).term(memberState.currTerm()).voteResult(VoteResponse.RESULT.REJECT_TAKING_LEADERSHIP));
+            }
+
             /**
              * 节点选举leader
              *
@@ -395,12 +391,6 @@
              * 4、request.getLedgerEndIndex() >= memberState.getLedgerEndIndex()
              * 5、request.getTerm() >= memberState.getLedgerEndTerm()
              */
-=======
-            if (!self && isTakingLeadership() && request.getLedgerEndTerm() == memberState.getLedgerEndTerm() && memberState.getLedgerEndIndex() >= request.getLedgerEndIndex()) {
-                return CompletableFuture.completedFuture(new VoteResponse(request).term(memberState.currTerm()).voteResult(VoteResponse.RESULT.REJECT_TAKING_LEADERSHIP));
-            }
-
->>>>>>> 5069f4f6
             memberState.setCurrVoteFor(request.getLeaderId());
             return CompletableFuture.completedFuture(new VoteResponse(request).term(memberState.currTerm()).voteResult(VoteResponse.RESULT.ACCEPT));
         }
@@ -485,17 +475,14 @@
                             break;
                     }
 
-<<<<<<< HEAD
-                    /**
-                     * 同意的节点达到合法数量    同意的节点+选期小于当前节点选期的节点数达到合法数量
-                     */
-=======
                     if (x.getCode() == DLedgerResponseCode.NETWORK_ERROR.getCode())
                         memberState.getPeersLiveTable().put(id, Boolean.FALSE);
                     else
                         memberState.getPeersLiveTable().put(id, Boolean.TRUE);
 
->>>>>>> 5069f4f6
+                    /**
+                     * 同意的节点达到合法数量    同意的节点+选期小于当前节点选期的节点数达到合法数量
+                     */
                     if (memberState.isQuorum(succNum.get())
                         || memberState.isQuorum(succNum.get() + notReadyNum.get())) {
                         /**
@@ -658,19 +645,16 @@
         return responses;
     }
 
-<<<<<<< HEAD
+    private boolean isTakingLeadership() {
+        return memberState.getSelfId().equals(dLedgerConfig.getPreferredLeaderId())
+            || memberState.getTermToTakeLeadership() == memberState.currTerm();
+    }
+
     /**
      * 下次发起投票时间
      * 当前时间 + 上次投票消耗时间 + （minVoteIntervalMs和maxVoteIntervalMs）之间的随机数
      * @return
      */
-=======
-    private boolean isTakingLeadership() {
-        return memberState.getSelfId().equals(dLedgerConfig.getPreferredLeaderId())
-            || memberState.getTermToTakeLeadership() == memberState.currTerm();
-    }
-
->>>>>>> 5069f4f6
     private long getNextTimeToRequestVote() {
         if (isTakingLeadership()) {
             return System.currentTimeMillis() + dLedgerConfig.getMinTakeLeadershipVoteIntervalMs() +
@@ -776,14 +760,10 @@
                             case REJECT_ALREADY_VOTED:
                             case REJECT_TAKING_LEADERSHIP:
                                 break;
-<<<<<<< HEAD
-                            case REJECT_ALREADY__HAS_LEADER:
+                            case REJECT_ALREADY_HAS_LEADER:
                                 /**
                                  * 其他节点已经有leader  且选期一致   则设置alreadyHasLeader为true  即集群中已经有leader
                                  */
-=======
-                            case REJECT_ALREADY_HAS_LEADER:
->>>>>>> 5069f4f6
                                 alreadyHasLeader.compareAndSet(false, true);
                                 break;
                             case REJECT_TERM_SMALL_THAN_LEDGER:
@@ -869,14 +849,10 @@
              */
             changeRoleToCandidate(knownMaxTermInGroup.get());
         } else if (alreadyHasLeader.get()) {
-<<<<<<< HEAD
             /**
              * 集群内已经有leader   nextTimeToRequestVote相应延长3个心跳时间   似乎是在等待leader发送心跳
              */
-            parseResult = VoteResponse.ParseResult.WAIT_TO_VOTE_NEXT;
-=======
             parseResult = VoteResponse.ParseResult.WAIT_TO_REVOTE;
->>>>>>> 5069f4f6
             nextTimeToRequestVote = getNextTimeToRequestVote() + heartBeatTimeIntervalMs * maxHeartBeatLeak;
         } else if (!memberState.isQuorum(validNum.get())) {
             /**
@@ -967,11 +943,6 @@
         }
     }
 
-<<<<<<< HEAD
-    /**
-     * 该接口由具体业务实现   比如rocketmq
-     */
-=======
     public CompletableFuture<LeadershipTransferResponse> handleLeadershipTransfer(
         LeadershipTransferRequest request) throws Exception {
         logger.info("handleLeadershipTransfer: {}", request);
@@ -1088,7 +1059,9 @@
         }
     }
 
->>>>>>> 5069f4f6
+    /**
+     * 该接口由具体业务实现   比如rocketmq
+     */
     public interface RoleChangeHandler {
         void handle(long term, MemberState.Role role);
 
