--- conflicted
+++ resolved
@@ -153,32 +153,13 @@
      */
     @Override public CompletableFuture<HeartBeatResponse> heartBeat(HeartBeatRequest request) throws Exception {
         CompletableFuture<HeartBeatResponse> future = new CompletableFuture<>();
-<<<<<<< HEAD
-        try {
-            RemotingCommand wrapperRequest = RemotingCommand.createRequestCommand(DLedgerRequestCode.HEART_BEAT.getCode(), null);
-            wrapperRequest.setBody(JSON.toJSONBytes(request));
-
-            /**
-             * 异步发送心跳
-             */
-            remotingClient.invokeAsync(getPeerAddr(request), wrapperRequest, 3000, responseFuture -> {
-                RemotingCommand responseCommand = responseFuture.getResponseCommand();
-                if (responseCommand != null) {
-                    HeartBeatResponse response = JSON.parseObject(responseCommand.getBody(), HeartBeatResponse.class);
-                    future.complete(response);
-                } else {
-                    future.completeExceptionally(new Exception("heart beat rpc call back timeout"));
-                }
-            });
-        } catch (Throwable t) {
-            logger.error("Send heartBeat request failed {}", request.baseInfo(), t);
-            future.complete(new HeartBeatResponse().code(DLedgerResponseCode.NETWORK_ERROR.getCode()));
-        }
-=======
         heartBeatInvokeExecutor.execute(() -> {
             try {
                 RemotingCommand wrapperRequest = RemotingCommand.createRequestCommand(DLedgerRequestCode.HEART_BEAT.getCode(), null);
                 wrapperRequest.setBody(JSON.toJSONBytes(request));
+                /**
+                 * 异步发送心跳
+                 */
                 remotingClient.invokeAsync(getPeerAddr(request), wrapperRequest, 3000, responseFuture -> {
                     RemotingCommand responseCommand = responseFuture.getResponseCommand();
                     if (responseCommand != null) {
@@ -194,7 +175,6 @@
                 future.complete(new HeartBeatResponse().code(DLedgerResponseCode.NETWORK_ERROR.getCode()));
             }
         });
->>>>>>> 40206266
         return future;
     }
 
@@ -206,32 +186,13 @@
      */
     @Override public CompletableFuture<VoteResponse> vote(VoteRequest request) throws Exception {
         CompletableFuture<VoteResponse> future = new CompletableFuture<>();
-<<<<<<< HEAD
-        try {
-            RemotingCommand wrapperRequest = RemotingCommand.createRequestCommand(DLedgerRequestCode.VOTE.getCode(), null);
-            wrapperRequest.setBody(JSON.toJSONBytes(request));
-
-            /**
-             * 异步发送选举请求
-             */
-            remotingClient.invokeAsync(getPeerAddr(request), wrapperRequest, 3000, responseFuture -> {
-                RemotingCommand responseCommand = responseFuture.getResponseCommand();
-                if (responseCommand != null) {
-                    VoteResponse response = JSON.parseObject(responseCommand.getBody(), VoteResponse.class);
-                    future.complete(response);
-                } else {
-                    future.completeExceptionally(new Exception("vote rpc call back timeout"));
-                }
-            });
-        } catch (Throwable t) {
-            logger.error("Send vote request failed {}", request.baseInfo(), t);
-            future.complete(new VoteResponse());
-        }
-=======
         voteInvokeExecutor.execute(() -> {
             try {
                 RemotingCommand wrapperRequest = RemotingCommand.createRequestCommand(DLedgerRequestCode.VOTE.getCode(), null);
                 wrapperRequest.setBody(JSON.toJSONBytes(request));
+                /**
+                 * 异步发送选举请求
+                 */
                 remotingClient.invokeAsync(getPeerAddr(request), wrapperRequest, 3000, responseFuture -> {
                     RemotingCommand responseCommand = responseFuture.getResponseCommand();
                     if (responseCommand != null) {
@@ -247,7 +208,6 @@
                 future.complete(new VoteResponse());
             }
         });
->>>>>>> 40206266
         return future;
     }
 
