--- conflicted
+++ resolved
@@ -36,17 +36,6 @@
         return dLedgerServer;
     }
 
-<<<<<<< HEAD
-    /**
-     *
-     * @param group
-     * @param peers  集群内所有节点
-     * @param selfId 当前节点
-     * @param leaderId leader节点
-     * @param storeType 文件存储位置   内存or硬盘
-     * @return
-     */
-=======
     protected synchronized DLedgerServer launchServer(String group, String peers, String selfId, String preferredLeaderId) {
         DLedgerConfig config = new DLedgerConfig();
         config.setStoreBaseDir(FileTestUtil.TEST_BASE + File.separator + group);
@@ -59,7 +48,15 @@
         return dLedgerServer;
     }
 
->>>>>>> 5069f4f6
+    /**
+     *
+     * @param group
+     * @param peers  集群内所有节点
+     * @param selfId 当前节点
+     * @param leaderId leader节点
+     * @param storeType 文件存储位置   内存or硬盘
+     * @return
+     */
     protected synchronized DLedgerServer launchServer(String group, String peers, String selfId, String leaderId,
         String storeType) {
         DLedgerConfig config = new DLedgerConfig();
